--- conflicted
+++ resolved
@@ -407,11 +407,7 @@
             ('ukbench00120.jpg', 0.9672552),
             ('ukbench00120_resize.jpg', 0.95676106),
         ],
-<<<<<<< HEAD
         'ukbench00120_resize.jpg': [
-=======
-        "ukbench00120_resize.jpg": [
->>>>>>> c1723404
             ('ukbench00120.jpg', 0.98120844),
             ('ukbench00120_hflip.jpg', 0.95676106),
         ],
